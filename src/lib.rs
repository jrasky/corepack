--- conflicted
+++ resolved
@@ -32,7 +32,6 @@
 pub use ser::Serializer;
 pub use de::Deserializer;
 
-<<<<<<< HEAD
 mod defs;
 mod seq_serializer;
 mod map_serializer;
@@ -40,21 +39,12 @@
 mod ext_visitor;
 mod seq_visitor;
 
-=======
->>>>>>> 8d16d85b
 pub mod error;
 
 mod defs;
 mod ser;
 mod de;
 
-<<<<<<< HEAD
-=======
-// include serde generated code
-include!(concat!(env!("OUT_DIR"), "/serde_types.rs"));
-
-/// Parse V out of a byte stream.
->>>>>>> 8d16d85b
 pub fn from_iter<I, V>(mut iter: I) -> Result<V, error::Error>
     where I: Iterator<Item = u8>,
           V: serde::Deserialize

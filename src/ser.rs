--- conflicted
+++ resolved
@@ -1,409 +1,396 @@
-// This Source Code Form is subject to the terms of the Mozilla Public License,
-// v. 2.0. If a copy of the MPL was not distributed with this file, You can
-// obtain one at https://mozilla.org/MPL/2.0/.
-
-use std::result;
-
-use collections::String;
-
-use byteorder::{ByteOrder, BigEndian, LittleEndian};
-
-use serde;
-
-use defs::*;
-use error::*;
-use seq_serializer::*;
-use map_serializer::*;
-
-<<<<<<< HEAD
-pub struct Serializer<F: FnMut(&[u8]) -> Result<()>> {
-    output: F,
-}
-
-impl<F: FnMut(&[u8]) -> Result<()>> Serializer<F> {
-=======
-pub type Result = result::Result<(), Error>;
-
-/// The corepack Serializer. Contains a closure that receives byte buffers as
-/// the output is created.
-pub struct Serializer<F: FnMut(&[u8]) -> Result> {
-    output: F
-}
-
-impl<F: FnMut(&[u8]) -> Result> Serializer<F> {
-    /// Create a new Serializer given an output function.
->>>>>>> 8d16d85b
-    pub const fn new(output: F) -> Serializer<F> {
-        Serializer { output: output }
-    }
-
-    fn serialize_signed(&mut self, value: i64) -> Result<()> {
-        if value >= FIXINT_MIN as i64 && value <= FIXINT_MAX as i64 {
-            let mut buf = [0; U16_BYTES];
-            LittleEndian::write_i16(&mut buf, value as i16);
-            (self.output)(&buf[..1])
-        } else if value >= i8::min_value() as i64 && value <= i8::max_value() as i64 {
-            let mut buf = [0; U16_BYTES];
-            LittleEndian::write_i16(&mut buf, value as i16);
-            (self.output)(&[INT8, buf[0]])
-        } else if value >= 0 && value <= u8::max_value() as i64 {
-            let mut buf = [0; U16_BYTES];
-            LittleEndian::write_i16(&mut buf, value as i16);
-            (self.output)(&[UINT8, buf[0]])
-        } else if value >= i16::min_value() as i64 && value <= i16::max_value() as i64 {
-            let mut buf = [INT16; U16_BYTES + 1];
-            BigEndian::write_i16(&mut buf[1..], value as i16);
-            (self.output)(&buf)
-        } else if value >= 0 && value <= u16::max_value() as i64 {
-            let mut buf = [UINT16; U16_BYTES + 1];
-            BigEndian::write_u16(&mut buf[1..], value as u16);
-            (self.output)(&buf)
-        } else if value >= i32::min_value() as i64 && value <= i32::max_value() as i64 {
-            let mut buf = [INT32; U32_BYTES + 1];
-            BigEndian::write_i32(&mut buf[1..], value as i32);
-            (self.output)(&buf)
-        } else if value >= 0 && value <= u32::max_value() as i64 {
-            let mut buf = [UINT32; U16_BYTES + 1];
-            BigEndian::write_u32(&mut buf[1..], value as u32);
-            (self.output)(&buf)
-        } else {
-            let mut buf = [INT64; U64_BYTES + 1];
-            BigEndian::write_i64(&mut buf[1..], value);
-            (self.output)(&buf)
-        }
-    }
-
-    fn serialize_unsigned(&mut self, value: u64) -> Result<()> {
-        if value <= FIXINT_MAX as u64 {
-            (self.output)(&[value as u8])
-        } else if value <= u8::max_value() as u64 {
-            (self.output)(&[UINT8, value as u8])
-        } else if value <= u16::max_value() as u64 {
-            let mut buf = [UINT16; U16_BYTES + 1];
-            BigEndian::write_u16(&mut buf[1..], value as u16);
-            (self.output)(&buf)
-        } else if value <= u32::max_value() as u64 {
-            let mut buf = [UINT32; U32_BYTES + 1];
-            BigEndian::write_u32(&mut buf[1..], value as u32);
-            (self.output)(&buf)
-        } else {
-            let mut buf = [UINT64; U64_BYTES + 1];
-            BigEndian::write_u64(&mut buf[1..], value);
-            (self.output)(&buf)
-        }
-    }
-
-    fn serialize_bool(&mut self, value: bool) -> Result<()> {
-        if value {
-            (self.output)(&[TRUE])
-        } else {
-            (self.output)(&[FALSE])
-        }
-    }
-
-    fn serialize_f32(&mut self, value: f32) -> Result<()> {
-        let mut buf = [FLOAT32; U32_BYTES + 1];
-        BigEndian::write_f32(&mut buf[1..], value);
-        (self.output)(&buf)
-    }
-
-    fn serialize_f64(&mut self, value: f64) -> Result<()> {
-        let mut buf = [FLOAT64; U64_BYTES + 1];
-        BigEndian::write_f64(&mut buf[1..], value);
-        (self.output)(&buf)
-    }
-
-    fn serialize_bytes(&mut self, value: &[u8]) -> Result<()> {
-        if value.len() <= MAX_BIN8 {
-            try!((self.output)(&[BIN8, value.len() as u8]));
-        } else if value.len() <= MAX_BIN16 {
-            let mut buf = [BIN16; U16_BYTES + 1];
-            BigEndian::write_u16(&mut buf[1..], value.len() as u16);
-            try!((self.output)(&buf));
-        } else if value.len() <= MAX_BIN32 {
-            let mut buf = [BIN32; U32_BYTES + 1];
-            BigEndian::write_u32(&mut buf[1..], value.len() as u32);
-            try!((self.output)(&buf));
-        } else {
-            return Err(Error::simple(Reason::TooBig));
-        }
-
-        (self.output)(value)
-    }
-
-    fn serialize_str(&mut self, value: &str) -> Result<()> {
-        if value.len() <= MAX_FIXSTR {
-            try!((self.output)(&[value.len() as u8 | FIXSTR_MASK]));
-        } else if value.len() <= MAX_STR8 {
-            try!((self.output)(&[STR8, value.len() as u8]));
-        } else if value.len() <= MAX_STR16 {
-            let mut buf = [STR16; U16_BYTES + 1];
-            BigEndian::write_u16(&mut buf[1..], value.len() as u16);
-            try!((self.output)(&buf));
-        } else if value.len() <= MAX_STR32 {
-            let mut buf = [STR32; U32_BYTES + 1];
-            BigEndian::write_u32(&mut buf[1..], value.len() as u32);
-            try!((self.output)(&buf));
-        } else {
-            return Err(Error::simple(Reason::TooBig));
-        }
-
-        (self.output)(value.as_bytes())
-    }
-
-    fn serialize_unit(&mut self) -> Result<()> {
-        (self.output)(&[NIL])
-    }
-
-    fn serialize_variant(&mut self, variant_index: usize) -> Result<()> {
-        // Serialize variants as two-tuples with the variant index and its contents.
-        // Because messagepack is purely right-associative, we don't have to track the variant once we get it going.
-
-        // start a two element array
-        (self.output)(&[2u8 | FIXARRAY_MASK])?;
-
-        // encode the variant and done
-        self.serialize_unsigned(variant_index as u64)
-    }
-}
-
-impl<'a, F: 'a + FnMut(&[u8]) -> Result<()>> serde::Serializer for &'a mut Serializer<F> {
-    type Ok = ();
-    type Error = Error;
-
-    type SerializeSeq = SeqSerializer<'a, F>;
-    type SerializeTuple = Self::SerializeSeq;
-    type SerializeTupleStruct = Self::SerializeTuple;
-    type SerializeTupleVariant = Self::SerializeTuple;
-
-    type SerializeMap = MapSerializer<'a, F>;
-    type SerializeStruct = Self::SerializeMap;
-    type SerializeStructVariant = Self::SerializeMap;
-
-    fn serialize_seq(self, size: Option<usize>) -> result::Result<Self::SerializeSeq, Error> {
-        let mut seq = SeqSerializer::new(&mut self.output);
-
-        seq.hint_size(size)?;
-
-        Ok(seq)
-    }
-
-    fn serialize_map(self, size: Option<usize>) -> result::Result<Self::SerializeMap, Error> {
-        let mut map = MapSerializer::new(&mut self.output);
-
-        map.hint_size(size)?;
-
-        Ok(map)
-    }
-
-    fn serialize_bool(self, v: bool) -> Result<()> {
-        Serializer::serialize_bool(self, v)
-    }
-
-    fn serialize_i64(self, value: i64) -> Result<()> {
-        Serializer::serialize_signed(self, value)
-    }
-
-    fn serialize_u64(self, value: u64) -> Result<()> {
-        Serializer::serialize_unsigned(self, value)
-    }
-
-    fn serialize_f32(self, value: f32) -> Result<()> {
-        Serializer::serialize_f32(self, value)
-    }
-
-    fn serialize_f64(self, value: f64) -> Result<()> {
-        Serializer::serialize_f64(self, value)
-    }
-
-    fn serialize_bytes(self, value: &[u8]) -> Result<()> {
-        Serializer::serialize_bytes(self, value)
-    }
-
-    fn serialize_str(self, value: &str) -> Result<()> {
-        Serializer::serialize_str(self, value)
-    }
-
-    fn serialize_unit(self) -> Result<()> {
-        Serializer::serialize_unit(self)
-    }
-
-    fn serialize_i8(self, value: i8) -> Result<()> {
-        Serializer::serialize_signed(self, value as i64)
-    }
-
-    fn serialize_i16(self, value: i16) -> Result<()> {
-        Serializer::serialize_signed(self, value as i64)
-    }
-
-    fn serialize_i32(self, value: i32) -> Result<()> {
-        Serializer::serialize_signed(self, value as i64)
-    }
-
-    fn serialize_u8(self, value: u8) -> Result<()> {
-        Serializer::serialize_unsigned(self, value as u64)
-    }
-
-    fn serialize_u16(self, value: u16) -> Result<()> {
-        Serializer::serialize_unsigned(self, value as u64)
-    }
-
-    fn serialize_u32(self, value: u32) -> Result<()> {
-        Serializer::serialize_unsigned(self, value as u64)
-    }
-
-    fn serialize_char(self, v: char) -> Result<()> {
-        let mut string = String::new();
-        string.push(v);
-
-        self.serialize_str(&*string)
-    }
-
-    fn serialize_unit_struct(self, _: &'static str) -> Result<()> {
-        self.serialize_unit()
-    }
-
-    fn serialize_unit_variant(self, _: &'static str, index: usize, _: &'static str) -> Result<()> {
-        self.serialize_variant(index)?;
-        self.serialize_unit()
-    }
-
-    fn serialize_newtype_struct<T>(self, _: &'static str, value: &T) -> Result<()>
-        where T: ?Sized + serde::Serialize
-    {
-        // serialize newtypes directly
-        value.serialize(self)
-    }
-
-    fn serialize_newtype_variant<T>(self,
-                                    name: &'static str,
-                                    variant_index: usize,
-                                    _: &'static str,
-                                    value: &T)
-                                    -> Result<()>
-        where T: ?Sized + serde::Serialize
-    {
-        self.serialize_variant(variant_index)?;
-        self.serialize_newtype_struct(name, value)
-    }
-
-    fn serialize_none(self) -> Result<()> {
-        self.serialize_unit()
-    }
-
-    fn serialize_some<V>(self, value: &V) -> Result<()>
-        where V: ?Sized + serde::Serialize
-    {
-        value.serialize(self)
-    }
-
-    fn serialize_seq_fixed_size(self, size: usize) -> result::Result<Self::SerializeSeq, Error> {
-        self.serialize_seq(Some(size))
-    }
-
-    fn serialize_tuple(self, len: usize) -> result::Result<Self::SerializeTuple, Error> {
-        self.serialize_seq_fixed_size(len)
-    }
-
-    fn serialize_tuple_struct(self,
-                              _: &'static str,
-                              len: usize)
-                              -> result::Result<Self::SerializeTupleStruct, Error> {
-        self.serialize_tuple(len)
-    }
-
-    fn serialize_tuple_variant(self,
-                               name: &'static str,
-                               index: usize,
-                               _: &'static str,
-                               len: usize)
-                               -> result::Result<Self::SerializeTupleVariant, Error> {
-        self.serialize_variant(index)?;
-        self.serialize_tuple_struct(name, len)
-    }
-
-    fn serialize_struct(self,
-                        _: &'static str,
-                        len: usize)
-                        -> result::Result<Self::SerializeStruct, Error> {
-        self.serialize_map(Some(len))
-    }
-
-    fn serialize_struct_variant(self,
-                                name: &'static str,
-                                index: usize,
-                                _: &'static str,
-                                len: usize)
-                                -> result::Result<Self::SerializeStructVariant, Error> {
-        self.serialize_variant(index)?;
-        self.serialize_struct(name, len)
-    }
-}
-
-#[cfg(test)]
-mod test {
-    use collections::{Vec, String};
-    use collections::btree_map::BTreeMap;
-
-    #[test]
-    fn positive_fixint_test() {
-        let v: u8 = 23;
-        assert_eq!(::to_bytes(v).unwrap(), &[0x17]);
-    }
-    #[test]
-    fn negative_fixint_test() {
-        let v: i8 = -5;
-        assert_eq!(::to_bytes(v).unwrap(), &[0xfb]);
-    }
-
-    #[test]
-    fn uint8_test() {
-        let v: u8 = 154;
-        assert_eq!(::to_bytes(v).unwrap(), &[0xcc, 0x9a]);
-    }
-
-    #[test]
-    fn fixstr_test() {
-        let s: &str = "Hello World!";
-        assert_eq!(::to_bytes(s).unwrap(),
-                   &[0xac, 0x48, 0x65, 0x6c, 0x6c, 0x6f, 0x20, 0x57, 0x6f, 0x72, 0x6c, 0x64, 0x21]);
-    }
-
-    #[test]
-    fn str8_test() {
-        let s: &str = "The quick brown fox jumps over the lazy dog";
-        let mut fixture: Vec<u8> = vec![];
-        fixture.push(0xd9);
-        fixture.push(s.len() as u8);
-        fixture.extend_from_slice(s.as_bytes());
-        assert_eq!(::to_bytes(s).unwrap(), fixture);
-    }
-
-    #[test]
-    fn fixarr_test() {
-        let v: Vec<u8> = vec![5, 8, 20, 231];
-        assert_eq!(::to_bytes(v).unwrap(),
-                   &[0x94, 0x05, 0x08, 0x14, 0xcc, 0xe7]);
-    }
-
-    #[test]
-    fn array16_test() {
-        let v: Vec<isize> = vec![-5, 16, 101, -45, 184, 89, 62, -233, -33, 304, 76, 90, 23, 108,
-                                 45, -3, 2];
-        assert_eq!(::to_bytes(v).unwrap(),
-                   &[0xdc, 0x00, 0x11, 0xfb, 0x10, 0x65, 0xd0, 0xd3, 0xcc, 0xb8, 0x59, 0x3e,
-                     0xd1, 0xff, 0x17, 0xd0, 0xdf, 0xd1, 0x01, 0x30, 0x4c, 0x5a, 0x17, 0x6c,
-                     0x2d, 0xfd, 0x02]);
-    }
-
-    #[test]
-    fn fixmap_test() {
-        let mut map: BTreeMap<String, usize> = BTreeMap::new();
-        map.insert("one".into(), 1);
-        map.insert("two".into(), 2);
-        map.insert("three".into(), 3);
-        assert_eq!(::to_bytes(map).unwrap(),
-                   &[0x83, 0xa3, 0x6f, 0x6e, 0x65, 0x01, 0xa5, 0x74, 0x68, 0x72, 0x65, 0x65,
-                     0x03, 0xa3, 0x74, 0x77, 0x6f, 0x02]);
-    }
-}
+// This Source Code Form is subject to the terms of the Mozilla Public License,
+// v. 2.0. If a copy of the MPL was not distributed with this file, You can
+// obtain one at https://mozilla.org/MPL/2.0/.
+
+use std::result;
+
+use collections::String;
+
+use byteorder::{ByteOrder, BigEndian, LittleEndian};
+
+use serde;
+
+use defs::*;
+use error::*;
+use seq_serializer::*;
+use map_serializer::*;
+
+pub struct Serializer<F: FnMut(&[u8]) -> Result<()>> {
+    output: F,
+}
+
+impl<F: FnMut(&[u8]) -> Result<()>> Serializer<F> {
+    pub const fn new(output: F) -> Serializer<F> {
+        Serializer { output: output }
+    }
+
+    fn serialize_signed(&mut self, value: i64) -> Result<()> {
+        if value >= FIXINT_MIN as i64 && value <= FIXINT_MAX as i64 {
+            let mut buf = [0; U16_BYTES];
+            LittleEndian::write_i16(&mut buf, value as i16);
+            (self.output)(&buf[..1])
+        } else if value >= i8::min_value() as i64 && value <= i8::max_value() as i64 {
+            let mut buf = [0; U16_BYTES];
+            LittleEndian::write_i16(&mut buf, value as i16);
+            (self.output)(&[INT8, buf[0]])
+        } else if value >= 0 && value <= u8::max_value() as i64 {
+            let mut buf = [0; U16_BYTES];
+            LittleEndian::write_i16(&mut buf, value as i16);
+            (self.output)(&[UINT8, buf[0]])
+        } else if value >= i16::min_value() as i64 && value <= i16::max_value() as i64 {
+            let mut buf = [INT16; U16_BYTES + 1];
+            BigEndian::write_i16(&mut buf[1..], value as i16);
+            (self.output)(&buf)
+        } else if value >= 0 && value <= u16::max_value() as i64 {
+            let mut buf = [UINT16; U16_BYTES + 1];
+            BigEndian::write_u16(&mut buf[1..], value as u16);
+            (self.output)(&buf)
+        } else if value >= i32::min_value() as i64 && value <= i32::max_value() as i64 {
+            let mut buf = [INT32; U32_BYTES + 1];
+            BigEndian::write_i32(&mut buf[1..], value as i32);
+            (self.output)(&buf)
+        } else if value >= 0 && value <= u32::max_value() as i64 {
+            let mut buf = [UINT32; U16_BYTES + 1];
+            BigEndian::write_u32(&mut buf[1..], value as u32);
+            (self.output)(&buf)
+        } else {
+            let mut buf = [INT64; U64_BYTES + 1];
+            BigEndian::write_i64(&mut buf[1..], value);
+            (self.output)(&buf)
+        }
+    }
+
+    fn serialize_unsigned(&mut self, value: u64) -> Result<()> {
+        if value <= FIXINT_MAX as u64 {
+            (self.output)(&[value as u8])
+        } else if value <= u8::max_value() as u64 {
+            (self.output)(&[UINT8, value as u8])
+        } else if value <= u16::max_value() as u64 {
+            let mut buf = [UINT16; U16_BYTES + 1];
+            BigEndian::write_u16(&mut buf[1..], value as u16);
+            (self.output)(&buf)
+        } else if value <= u32::max_value() as u64 {
+            let mut buf = [UINT32; U32_BYTES + 1];
+            BigEndian::write_u32(&mut buf[1..], value as u32);
+            (self.output)(&buf)
+        } else {
+            let mut buf = [UINT64; U64_BYTES + 1];
+            BigEndian::write_u64(&mut buf[1..], value);
+            (self.output)(&buf)
+        }
+    }
+
+    fn serialize_bool(&mut self, value: bool) -> Result<()> {
+        if value {
+            (self.output)(&[TRUE])
+        } else {
+            (self.output)(&[FALSE])
+        }
+    }
+
+    fn serialize_f32(&mut self, value: f32) -> Result<()> {
+        let mut buf = [FLOAT32; U32_BYTES + 1];
+        BigEndian::write_f32(&mut buf[1..], value);
+        (self.output)(&buf)
+    }
+
+    fn serialize_f64(&mut self, value: f64) -> Result<()> {
+        let mut buf = [FLOAT64; U64_BYTES + 1];
+        BigEndian::write_f64(&mut buf[1..], value);
+        (self.output)(&buf)
+    }
+
+    fn serialize_bytes(&mut self, value: &[u8]) -> Result<()> {
+        if value.len() <= MAX_BIN8 {
+            try!((self.output)(&[BIN8, value.len() as u8]));
+        } else if value.len() <= MAX_BIN16 {
+            let mut buf = [BIN16; U16_BYTES + 1];
+            BigEndian::write_u16(&mut buf[1..], value.len() as u16);
+            try!((self.output)(&buf));
+        } else if value.len() <= MAX_BIN32 {
+            let mut buf = [BIN32; U32_BYTES + 1];
+            BigEndian::write_u32(&mut buf[1..], value.len() as u32);
+            try!((self.output)(&buf));
+        } else {
+            return Err(Error::simple(Reason::TooBig));
+        }
+
+        (self.output)(value)
+    }
+
+    fn serialize_str(&mut self, value: &str) -> Result<()> {
+        if value.len() <= MAX_FIXSTR {
+            try!((self.output)(&[value.len() as u8 | FIXSTR_MASK]));
+        } else if value.len() <= MAX_STR8 {
+            try!((self.output)(&[STR8, value.len() as u8]));
+        } else if value.len() <= MAX_STR16 {
+            let mut buf = [STR16; U16_BYTES + 1];
+            BigEndian::write_u16(&mut buf[1..], value.len() as u16);
+            try!((self.output)(&buf));
+        } else if value.len() <= MAX_STR32 {
+            let mut buf = [STR32; U32_BYTES + 1];
+            BigEndian::write_u32(&mut buf[1..], value.len() as u32);
+            try!((self.output)(&buf));
+        } else {
+            return Err(Error::simple(Reason::TooBig));
+        }
+
+        (self.output)(value.as_bytes())
+    }
+
+    fn serialize_unit(&mut self) -> Result<()> {
+        (self.output)(&[NIL])
+    }
+
+    fn serialize_variant(&mut self, variant_index: usize) -> Result<()> {
+        // Serialize variants as two-tuples with the variant index and its contents.
+        // Because messagepack is purely right-associative, we don't have to track the variant once we get it going.
+
+        // start a two element array
+        (self.output)(&[2u8 | FIXARRAY_MASK])?;
+
+        // encode the variant and done
+        self.serialize_unsigned(variant_index as u64)
+    }
+}
+
+impl<'a, F: 'a + FnMut(&[u8]) -> Result<()>> serde::Serializer for &'a mut Serializer<F> {
+    type Ok = ();
+    type Error = Error;
+
+    type SerializeSeq = SeqSerializer<'a, F>;
+    type SerializeTuple = Self::SerializeSeq;
+    type SerializeTupleStruct = Self::SerializeTuple;
+    type SerializeTupleVariant = Self::SerializeTuple;
+
+    type SerializeMap = MapSerializer<'a, F>;
+    type SerializeStruct = Self::SerializeMap;
+    type SerializeStructVariant = Self::SerializeMap;
+
+    fn serialize_seq(self, size: Option<usize>) -> result::Result<Self::SerializeSeq, Error> {
+        let mut seq = SeqSerializer::new(&mut self.output);
+
+        seq.hint_size(size)?;
+
+        Ok(seq)
+    }
+
+    fn serialize_map(self, size: Option<usize>) -> result::Result<Self::SerializeMap, Error> {
+        let mut map = MapSerializer::new(&mut self.output);
+
+        map.hint_size(size)?;
+
+        Ok(map)
+    }
+
+    fn serialize_bool(self, v: bool) -> Result<()> {
+        Serializer::serialize_bool(self, v)
+    }
+
+    fn serialize_i64(self, value: i64) -> Result<()> {
+        Serializer::serialize_signed(self, value)
+    }
+
+    fn serialize_u64(self, value: u64) -> Result<()> {
+        Serializer::serialize_unsigned(self, value)
+    }
+
+    fn serialize_f32(self, value: f32) -> Result<()> {
+        Serializer::serialize_f32(self, value)
+    }
+
+    fn serialize_f64(self, value: f64) -> Result<()> {
+        Serializer::serialize_f64(self, value)
+    }
+
+    fn serialize_bytes(self, value: &[u8]) -> Result<()> {
+        Serializer::serialize_bytes(self, value)
+    }
+
+    fn serialize_str(self, value: &str) -> Result<()> {
+        Serializer::serialize_str(self, value)
+    }
+
+    fn serialize_unit(self) -> Result<()> {
+        Serializer::serialize_unit(self)
+    }
+
+    fn serialize_i8(self, value: i8) -> Result<()> {
+        Serializer::serialize_signed(self, value as i64)
+    }
+
+    fn serialize_i16(self, value: i16) -> Result<()> {
+        Serializer::serialize_signed(self, value as i64)
+    }
+
+    fn serialize_i32(self, value: i32) -> Result<()> {
+        Serializer::serialize_signed(self, value as i64)
+    }
+
+    fn serialize_u8(self, value: u8) -> Result<()> {
+        Serializer::serialize_unsigned(self, value as u64)
+    }
+
+    fn serialize_u16(self, value: u16) -> Result<()> {
+        Serializer::serialize_unsigned(self, value as u64)
+    }
+
+    fn serialize_u32(self, value: u32) -> Result<()> {
+        Serializer::serialize_unsigned(self, value as u64)
+    }
+
+    fn serialize_char(self, v: char) -> Result<()> {
+        let mut string = String::new();
+        string.push(v);
+
+        self.serialize_str(&*string)
+    }
+
+    fn serialize_unit_struct(self, _: &'static str) -> Result<()> {
+        self.serialize_unit()
+    }
+
+    fn serialize_unit_variant(self, _: &'static str, index: usize, _: &'static str) -> Result<()> {
+        self.serialize_variant(index)?;
+        self.serialize_unit()
+    }
+
+    fn serialize_newtype_struct<T>(self, _: &'static str, value: &T) -> Result<()>
+        where T: ?Sized + serde::Serialize
+    {
+        // serialize newtypes directly
+        value.serialize(self)
+    }
+
+    fn serialize_newtype_variant<T>(self,
+                                    name: &'static str,
+                                    variant_index: usize,
+                                    _: &'static str,
+                                    value: &T)
+                                    -> Result<()>
+        where T: ?Sized + serde::Serialize
+    {
+        self.serialize_variant(variant_index)?;
+        self.serialize_newtype_struct(name, value)
+    }
+
+    fn serialize_none(self) -> Result<()> {
+        self.serialize_unit()
+    }
+
+    fn serialize_some<V>(self, value: &V) -> Result<()>
+        where V: ?Sized + serde::Serialize
+    {
+        value.serialize(self)
+    }
+
+    fn serialize_seq_fixed_size(self, size: usize) -> result::Result<Self::SerializeSeq, Error> {
+        self.serialize_seq(Some(size))
+    }
+
+    fn serialize_tuple(self, len: usize) -> result::Result<Self::SerializeTuple, Error> {
+        self.serialize_seq_fixed_size(len)
+    }
+
+    fn serialize_tuple_struct(self,
+                              _: &'static str,
+                              len: usize)
+                              -> result::Result<Self::SerializeTupleStruct, Error> {
+        self.serialize_tuple(len)
+    }
+
+    fn serialize_tuple_variant(self,
+                               name: &'static str,
+                               index: usize,
+                               _: &'static str,
+                               len: usize)
+                               -> result::Result<Self::SerializeTupleVariant, Error> {
+        self.serialize_variant(index)?;
+        self.serialize_tuple_struct(name, len)
+    }
+
+    fn serialize_struct(self,
+                        _: &'static str,
+                        len: usize)
+                        -> result::Result<Self::SerializeStruct, Error> {
+        self.serialize_map(Some(len))
+    }
+
+    fn serialize_struct_variant(self,
+                                name: &'static str,
+                                index: usize,
+                                _: &'static str,
+                                len: usize)
+                                -> result::Result<Self::SerializeStructVariant, Error> {
+        self.serialize_variant(index)?;
+        self.serialize_struct(name, len)
+    }
+}
+
+#[cfg(test)]
+mod test {
+    use collections::{Vec, String};
+    use collections::btree_map::BTreeMap;
+
+    #[test]
+    fn positive_fixint_test() {
+        let v: u8 = 23;
+        assert_eq!(::to_bytes(v).unwrap(), &[0x17]);
+    }
+    #[test]
+    fn negative_fixint_test() {
+        let v: i8 = -5;
+        assert_eq!(::to_bytes(v).unwrap(), &[0xfb]);
+    }
+
+    #[test]
+    fn uint8_test() {
+        let v: u8 = 154;
+        assert_eq!(::to_bytes(v).unwrap(), &[0xcc, 0x9a]);
+    }
+
+    #[test]
+    fn fixstr_test() {
+        let s: &str = "Hello World!";
+        assert_eq!(::to_bytes(s).unwrap(),
+                   &[0xac, 0x48, 0x65, 0x6c, 0x6c, 0x6f, 0x20, 0x57, 0x6f, 0x72, 0x6c, 0x64, 0x21]);
+    }
+
+    #[test]
+    fn str8_test() {
+        let s: &str = "The quick brown fox jumps over the lazy dog";
+        let mut fixture: Vec<u8> = vec![];
+        fixture.push(0xd9);
+        fixture.push(s.len() as u8);
+        fixture.extend_from_slice(s.as_bytes());
+        assert_eq!(::to_bytes(s).unwrap(), fixture);
+    }
+
+    #[test]
+    fn fixarr_test() {
+        let v: Vec<u8> = vec![5, 8, 20, 231];
+        assert_eq!(::to_bytes(v).unwrap(),
+                   &[0x94, 0x05, 0x08, 0x14, 0xcc, 0xe7]);
+    }
+
+    #[test]
+    fn array16_test() {
+        let v: Vec<isize> = vec![-5, 16, 101, -45, 184, 89, 62, -233, -33, 304, 76, 90, 23, 108,
+                                 45, -3, 2];
+        assert_eq!(::to_bytes(v).unwrap(),
+                   &[0xdc, 0x00, 0x11, 0xfb, 0x10, 0x65, 0xd0, 0xd3, 0xcc, 0xb8, 0x59, 0x3e,
+                     0xd1, 0xff, 0x17, 0xd0, 0xdf, 0xd1, 0x01, 0x30, 0x4c, 0x5a, 0x17, 0x6c,
+                     0x2d, 0xfd, 0x02]);
+    }
+
+    #[test]
+    fn fixmap_test() {
+        let mut map: BTreeMap<String, usize> = BTreeMap::new();
+        map.insert("one".into(), 1);
+        map.insert("two".into(), 2);
+        map.insert("three".into(), 3);
+        assert_eq!(::to_bytes(map).unwrap(),
+                   &[0x83, 0xa3, 0x6f, 0x6e, 0x65, 0x01, 0xa5, 0x74, 0x68, 0x72, 0x65, 0x65,
+                     0x03, 0xa3, 0x74, 0x77, 0x6f, 0x02]);
+    }
+}
[package]
name = "corepack"
version = "0.2.0"
authors = ["Jerome Rasky <jyrome.112@gmail.com>"]
<<<<<<< HEAD
=======
build = "build.rs"
description = "A no_std support for messagepack in serde"
documentation = "https://docs.rs/corepack"
repository = "https://github.com/jrasky/corepack.git"
readme = "README.md"
keywords = ["messagepack", "binary", "encoding", "serialize"]
license = "MPL-2.0"
>>>>>>> 8d16d85b

[dependencies]
serde = { version = "0.9", default-features = false, features = ["collections"] }
byteorder = { version = "1.0", default-features = false }

<<<<<<< HEAD
[dev-dependencies]
serde_derive = { version = "0.9", features = ["unstable"] }
=======
[build-dependencies]
serde_codegen = { version = "0.9" }
>>>>>>> 8d16d85b

[features]
default = []

std = ["serde/std"]<|MERGE_RESOLUTION|>--- conflicted
+++ resolved
@@ -2,28 +2,19 @@
 name = "corepack"
 version = "0.2.0"
 authors = ["Jerome Rasky <jyrome.112@gmail.com>"]
-<<<<<<< HEAD
-=======
-build = "build.rs"
 description = "A no_std support for messagepack in serde"
 documentation = "https://docs.rs/corepack"
 repository = "https://github.com/jrasky/corepack.git"
 readme = "README.md"
 keywords = ["messagepack", "binary", "encoding", "serialize"]
 license = "MPL-2.0"
->>>>>>> 8d16d85b
 
 [dependencies]
 serde = { version = "0.9", default-features = false, features = ["collections"] }
 byteorder = { version = "1.0", default-features = false }
 
-<<<<<<< HEAD
 [dev-dependencies]
 serde_derive = { version = "0.9", features = ["unstable"] }
-=======
-[build-dependencies]
-serde_codegen = { version = "0.9" }
->>>>>>> 8d16d85b
 
 [features]
 default = []
